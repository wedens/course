{-

Write a function (dollars) that accepts a `String` and returns a `String`.
It will accept a numeric value as input, representing an amount of money, and convert to its transcribed English.

For example, the input "1.11" will result in a return value of "one dollar and eleven cents"

Invalid characters should be ignored, meaning that every input string has an output string.
The empty string produces "zero dollars and zero cents"

There is a `test` function below that lists more examples of input and output. There are also functions and
data structures that may assist you in deriving the result. It is not compulsory that they are used.

-}

module L10.Cheque where

import Data.Char
import Data.List
import Data.Maybe
import Control.Monad
import Control.Monad.Instances

-- The representation of the grouping of each exponent of one thousand. ["thousand", "million", ...]
illion ::
  [String]
illion =
  let preillion ::
        [String -> String]
      preillion =
        [
          const ""
        , const "un"
        , const "do"
        , const "tre"
        , const "quattuor"
        , const "quin"
        , const "sex"
        , const "septen"
        , const "octo"
        , \q -> if "n" `isPrefixOf` q then "novem" else "noven"
        ]
      postillion ::
        [String]
      postillion =
        [
          "vigintillion"
        , "trigintillion"
        , "quadragintillion"
        , "quinquagintillion"
        , "sexagintillion"
        , "septuagintillion"
        , "octogintillion"
        , "nonagintillion"
        , "centillion"
        , "decicentillion"
        , "viginticentillion"
        , "trigintacentillion"
        , "quadragintacentillion"
        , "quinquagintacentillion"
        , "sexagintacentillion"
        , "septuagintacentillion"
        , "octogintacentillion"
        , "nonagintacentillion"
        , "ducentillion"
        , "deciducentillion"
        , "vigintiducentillion"
        , "trigintaducentillion"
        , "quadragintaducentillion"
        , "quinquagintaducentillion"
        , "sexagintaducentillion"
        , "septuagintaducentillion"
        , "octogintaducentillion"
        , "nonagintaducentillion"
        , "trecentillion"
        , "decitrecentillion"
        , "vigintitrecentillion"
        , "trigintatrecentillion"
        , "quadragintatrecentillion"
        , "quinquagintatrecentillion"
        , "sexagintatrecentillion"
        , "septuagintatrecentillion"
        , "octogintatrecentillion"
        , "nonagintatrecentillion"
        , "quadringentillion"
        , "deciquadringentillion"
        , "vigintiquadringentillion"
        , "trigintaquadringentillion"
        , "quadragintaquadringentillion"
        , "quinquagintaquadringentillion"
        , "sexagintaquadringentillion"
        , "septuagintaquadringentillion"
        , "octogintaquadringentillion"
        , "nonagintaquadringentillion"
        , "quingentillion"
        , "deciquingentillion"
        , "vigintiquingentillion"
        , "trigintaquingentillion"
        , "quadragintaquingentillion"
        , "quinquagintaquingentillion"
        , "sexagintaquingentillion"
        , "septuagintaquingentillion"
        , "octogintaquingentillion"
        , "nonagintaquingentillion"
        , "sescentillion"
        , "decisescentillion"
        , "vigintisescentillion"
        , "trigintasescentillion"
        , "quadragintasescentillion"
        , "quinquagintasescentillion"
        , "sexagintasescentillion"
        , "septuagintasescentillion"
        , "octogintasescentillion"
        , "nonagintasescentillion"
        , "septingentillion"
        , "deciseptingentillion"
        , "vigintiseptingentillion"
        , "trigintaseptingentillion"
        , "quadragintaseptingentillion"
        , "quinquagintaseptingentillion"
        , "sexagintaseptingentillion"
        , "septuagintaseptingentillion"
        , "octogintaseptingentillion"
        , "nonagintaseptingentillion"
        , "octingentillion"
        , "decioctingentillion"
        , "vigintioctingentillion"
        , "trigintaoctingentillion"
        , "quadragintaoctingentillion"
        , "quinquagintaoctingentillion"
        , "sexagintaoctingentillion"
        , "septuagintaoctingentillion"
        , "octogintaoctingentillion"
        , "nonagintaoctingentillion"
        , "nongentillion"
        , "decinongentillion"
        , "vigintinongentillion"
        , "trigintanongentillion"
        , "quadragintanongentillion"
        , "quinquagintanongentillion"
        , "sexagintanongentillion"
        , "septuagintanongentillion"
        , "octogintanongentillion"
        , "nonagintanongentillion"
        ]
  in [
       ""
     , "thousand"
     , "million"
     , "billion"
     , "trillion"
     , "quadrillion"
     , "quintillion"
     , "sextillion"
     , "septillion"
     , "octillion"
     , "nonillion"
     , "decillion"
     , "undecillion"
     , "duodecillion"
     , "tredecillion"
     , "quattuordecillion"
     , "quindecillion"
     , "sexdecillion"
     , "septendecillion"
     , "octodecillion"
     , "novemdecillion"
     ] ++ liftM2 ((++) =<<) preillion postillion

-- A data type representing the digits zero to nine.
data Digit =
  Zero
  | One
  | Two
  | Three
  | Four
  | Five
  | Six
  | Seven
  | Eight
  | Nine
  deriving (Show, Eq, Enum, Bounded)

-- A data type representing one, two or three digits, which may be useful for grouping.
data Digit3 =
  D1 Digit
  | D2 Digit Digit
  | D3 Digit Digit Digit
  deriving Eq

-- Possibly convert a character to a digit.
fromChar ::
  Char
  -> Maybe Digit
fromChar '0' =
  Just Zero
fromChar '1' =
  Just One
fromChar '2' =
  Just Two
fromChar '3' =
  Just Three
fromChar '4' =
  Just Four
fromChar '5' =
  Just Five
fromChar '6' =
  Just Six
fromChar '7' =
  Just Seven
fromChar '8' =
  Just Eight
fromChar '9' =
  Just Nine
fromChar _ =
  Nothing

<<<<<<< HEAD
instance Show Digit3 where
  show d =
    let showd x = toLower `fmap` show x
        x .++. y = x ++ if y == Zero then [] else '-' : showd y
    in case d of
        D1 a -> showd a
        D2 Zero b -> showd b
        D2 One b -> case b of
                      Zero -> "ten"
                      One -> "eleven"
                      Two -> "twelve"
                      Three -> "thirteen"
                      Four -> "fourteen"
                      Five -> "fifteen"
                      Six -> "sixteen"
                      Seven -> "seventeen"
                      Eight -> "eighteen"
                      Nine -> "nineteen"
        D2 Two b -> "twenty" .++. b
        D2 Three b -> "thirty" .++. b
        D2 Four b -> "forty" .++. b
        D2 Five b -> "fifty" .++. b
        D2 Six b -> "sixty" .++. b
        D2 Seven b -> "seventy" .++. b
        D2 Eight b -> "eighty" .++. b
        D2 Nine b -> "ninety" .++. b
        D3 Zero Zero Zero -> ""
        D3 Zero b c -> show (D2 b c)
        D3 a Zero Zero -> showd a ++ " hundred"
        D3 a b c -> showd a ++ " hundred and " ++ show (D2 b c)

toDot ::
  String
  -> ([Digit], String)
toDot =
  let toDot' x [] =
        (x, [])
      toDot' x (h:t) =
        let move = case fromChar h of
                     Just n -> toDot' . (:) n
                     Nothing -> if h == '.'
                                  then
                                    (,)
                                  else
                                     toDot'
        in move x t
  in toDot' []

illionate ::
  [Digit]
  -> String
illionate =
  let space "" =
        ""
      space x =
        ' ' : x
      todigits acc _ [] =
        acc
      todigits _ [] _ =
        error "unsupported illion"
      todigits acc (_:is) (Zero:Zero:Zero:t) =
        todigits acc is t
      todigits acc (i:is) (q:r:s:t) =
        todigits ((show (D3 s r q) ++ space i) : acc) is t
      todigits acc (_:is) (Zero:Zero:t) =
        todigits acc is t
      todigits acc (i:_) (r:s:_) =
        (show (D2 s r) ++ space i) : acc
      todigits acc (_:is) (Zero:t) =
        todigits acc is t
      todigits acc (i:_) (s:_) =
        (show (D1 s) ++ space i) : acc
  in unwords . todigits [] illion

dollars ::
  String
  -> String
dollars x =
  let (d, c) = toDot (dropWhile (`notElem` ('.':['1'..'9'])) x)
      c' =
        case mapMaybe fromChar c of
          [] -> "zero cents"
          [Zero, One] -> "one cent"
          (a:b:_) -> show (D2 a b) ++ " cents"
          (a:_) -> show (D2 a Zero) ++ " cents"
      d' =
        case d of
          [] -> "zero dollars"
          [One] -> "one dollar"
          _ -> illionate d ++ " dollars"
  in d' ++ " and " ++ c'

-- Examples of input and output.
test ::
  IO ()
test =
  mapM_ (\(i, o) -> let r = dollars i
                    in when (o /= r) (mapM_ putStrLn [i, '\t':o, '\t':r]))
    [
      ("0", "zero dollars and zero cents")
    , ("1", "one dollar and zero cents")
    , ("0.1", "zero dollars and ten cents")
    , ("1.", "one dollar and zero cents")
    , ("0.", "zero dollars and zero cents")
    , ("0.0", "zero dollars and zero cents")
    , (".34", "zero dollars and thirty-four cents")
    , ("0.3456789", "zero dollars and thirty-four cents")
    , ("1.0", "one dollar and zero cents")
    , ("1.01", "one dollar and one cent")
    , ("a1a", "one dollar and zero cents")
    , ("a1a.a0.7b", "one dollar and seven cents")
    , ("100", "one hundred dollars and zero cents")
    , ("100.0", "one hundred dollars and zero cents")
    , ("100.00", "one hundred dollars and zero cents")
    , ("100.00000", "one hundred dollars and zero cents")
    , ("1000456.13", "one million four hundred and fifty-six dollars and thirteen cents")
    , ("1001456.13", "one million one thousand four hundred and fifty-six dollars and thirteen cents")
    , ("16000000456.13", "sixteen billion four hundred and fifty-six dollars and thirteen cents")
    , ("100.45", "one hundred dollars and forty-five cents")
    , ("100.07", "one hundred dollars and seven cents")
    , ("9abc9def9ghi.jkl9mno", "nine hundred and ninety-nine dollars and ninety cents")
    , ("12345.67", "twelve thousand three hundred and forty-five dollars and sixty-seven cents")
    , ("456789123456789012345678901234567890123456789012345678901234567890.12", "four hundred and fifty-six vigintillion seven hundred and eighty-nine novemdecillion one hundred and twenty-three octodecillion four hundred and fifty-six septendecillion seven hundred and eighty-nine sexdecillion twelve quindecillion three hundred and forty-five quattuordecillion six hundred and seventy-eight tredecillion nine hundred and one duodecillion two hundred and thirty-four undecillion five hundred and sixty-seven decillion eight hundred and ninety nonillion one hundred and twenty-three octillion four hundred and fifty-six septillion seven hundred and eighty-nine sextillion twelve quintillion three hundred and forty-five quadrillion six hundred and seventy-eight trillion nine hundred and one billion two hundred and thirty-four million five hundred and sixty-seven thousand eight hundred and ninety dollars and twelve cents")
    ]
=======
-- | Take a numeric value and produce its English output.
--
-- >>> dollars "0"
-- >>> dollars "0"
-- "zero dollars and zero cents"
--
-- >>> dollars "1"
-- "one dollar and zero cents"
--
-- >>> dollars "0.1"
-- "zero dollars and ten cents"
--
-- >>> dollars "1."
-- "one dollar and zero cents"
--
-- >>> dollars "0."
-- "zero dollars and zero cents"
--
-- >>> dollars "0.0"
-- "zero dollars and zero cents"
--
-- >>> dollars ".34"
-- "zero dollars and thirty-four cents"
--
-- >>> dollars "0.3456789"
-- "zero dollars and thirty-four cents"
--
-- >>> dollars "1.0"
-- "one dollar and zero cents"
--
-- >>> dollars "1.01"
-- "one dollar and one cent"
--
-- >>> dollars "a1a"
-- "one dollar and zero cents"
--
-- >>> dollars "a1a.a0.7b"
-- "one dollar and seven cents"
--
-- >>> dollars "100"
-- "one hundred dollars and zero cents"
--
-- >>> dollars "100.0"
-- "one hundred dollars and zero cents"
--
-- >>> dollars "100.00"
-- "one hundred dollars and zero cents"
--
-- >>> dollars "100.00000"
-- "one hundred dollars and zero cents"
--
-- >>> dollars "1000456.13"
-- "one million four hundred and fifty-six dollars and thirteen cents"
--
-- >>> dollars "1001456.13"
-- "one million one thousand four hundred and fifty-six dollars and thirteen cents"
--
-- >>> dollars "16000000456.13"
-- "sixteen billion four hundred and fifty-six dollars and thirteen cents"
--
-- >>> dollars "100.45"
-- "one hundred dollars and forty-five cents"
--
-- >>> dollars "100.07"
-- "one hundred dollars and seven cents"
--
-- >>> dollars "9abc9def9ghi.jkl9mno"
-- "nine hundred and ninety-nine dollars and ninety cents"
--
-- >>> dollars "12345.67"
-- "twelve thousand three hundred and forty-five dollars and sixty-seven cents"
--
-- >>> dollars "456789123456789012345678901234567890123456789012345678901234567890.12"
-- "four hundred and fifty-six vigintillion seven hundred and eighty-nine novemdecillion one hundred and twenty-three octodecillion four hundred and fifty-six septendecillion seven hundred and eighty-nine sexdecillion twelve quindecillion three hundred and forty-five quattuordecillion six hundred and seventy-eight tredecillion nine hundred and one duodecillion two hundred and thirty-four undecillion five hundred and sixty-seven decillion eight hundred and ninety nonillion one hundred and twenty-three octillion four hundred and fifty-six septillion seven hundred and eighty-nine sextillion twelve quintillion three hundred and forty-five quadrillion six hundred and seventy-eight trillion nine hundred and one billion two hundred and thirty-four million five hundred and sixty-seven thousand eight hundred and ninety dollars and twelve cents"
dollars ::
  String
  -> String
dollars =
  error "todo"
>>>>>>> 8d9f9fee
<|MERGE_RESOLUTION|>--- conflicted
+++ resolved
@@ -215,7 +215,6 @@
 fromChar _ =
   Nothing
 
-<<<<<<< HEAD
 instance Show Digit3 where
   show d =
     let showd x = toLower `fmap` show x
@@ -290,6 +289,80 @@
         (show (D1 s) ++ space i) : acc
   in unwords . todigits [] illion
 
+-- | Take a numeric value and produce its English output.
+--
+-- >>> dollars "0"
+-- >>> dollars "0"
+-- "zero dollars and zero cents"
+--
+-- >>> dollars "1"
+-- "one dollar and zero cents"
+--
+-- >>> dollars "0.1"
+-- "zero dollars and ten cents"
+--
+-- >>> dollars "1."
+-- "one dollar and zero cents"
+--
+-- >>> dollars "0."
+-- "zero dollars and zero cents"
+--
+-- >>> dollars "0.0"
+-- "zero dollars and zero cents"
+--
+-- >>> dollars ".34"
+-- "zero dollars and thirty-four cents"
+--
+-- >>> dollars "0.3456789"
+-- "zero dollars and thirty-four cents"
+--
+-- >>> dollars "1.0"
+-- "one dollar and zero cents"
+--
+-- >>> dollars "1.01"
+-- "one dollar and one cent"
+--
+-- >>> dollars "a1a"
+-- "one dollar and zero cents"
+--
+-- >>> dollars "a1a.a0.7b"
+-- "one dollar and seven cents"
+--
+-- >>> dollars "100"
+-- "one hundred dollars and zero cents"
+--
+-- >>> dollars "100.0"
+-- "one hundred dollars and zero cents"
+--
+-- >>> dollars "100.00"
+-- "one hundred dollars and zero cents"
+--
+-- >>> dollars "100.00000"
+-- "one hundred dollars and zero cents"
+--
+-- >>> dollars "1000456.13"
+-- "one million four hundred and fifty-six dollars and thirteen cents"
+--
+-- >>> dollars "1001456.13"
+-- "one million one thousand four hundred and fifty-six dollars and thirteen cents"
+--
+-- >>> dollars "16000000456.13"
+-- "sixteen billion four hundred and fifty-six dollars and thirteen cents"
+--
+-- >>> dollars "100.45"
+-- "one hundred dollars and forty-five cents"
+--
+-- >>> dollars "100.07"
+-- "one hundred dollars and seven cents"
+--
+-- >>> dollars "9abc9def9ghi.jkl9mno"
+-- "nine hundred and ninety-nine dollars and ninety cents"
+--
+-- >>> dollars "12345.67"
+-- "twelve thousand three hundred and forty-five dollars and sixty-seven cents"
+--
+-- >>> dollars "456789123456789012345678901234567890123456789012345678901234567890.12"
+-- "four hundred and fifty-six vigintillion seven hundred and eighty-nine novemdecillion one hundred and twenty-three octodecillion four hundred and fifty-six septendecillion seven hundred and eighty-nine sexdecillion twelve quindecillion three hundred and forty-five quattuordecillion six hundred and seventy-eight tredecillion nine hundred and one duodecillion two hundred and thirty-four undecillion five hundred and sixty-seven decillion eight hundred and ninety nonillion one hundred and twenty-three octillion four hundred and fifty-six septillion seven hundred and eighty-nine sextillion twelve quintillion three hundred and forty-five quadrillion six hundred and seventy-eight trillion nine hundred and one billion two hundred and thirty-four million five hundred and sixty-seven thousand eight hundred and ninety dollars and twelve cents"
 dollars ::
   String
   -> String
@@ -306,118 +379,4 @@
           [] -> "zero dollars"
           [One] -> "one dollar"
           _ -> illionate d ++ " dollars"
-  in d' ++ " and " ++ c'
-
--- Examples of input and output.
-test ::
-  IO ()
-test =
-  mapM_ (\(i, o) -> let r = dollars i
-                    in when (o /= r) (mapM_ putStrLn [i, '\t':o, '\t':r]))
-    [
-      ("0", "zero dollars and zero cents")
-    , ("1", "one dollar and zero cents")
-    , ("0.1", "zero dollars and ten cents")
-    , ("1.", "one dollar and zero cents")
-    , ("0.", "zero dollars and zero cents")
-    , ("0.0", "zero dollars and zero cents")
-    , (".34", "zero dollars and thirty-four cents")
-    , ("0.3456789", "zero dollars and thirty-four cents")
-    , ("1.0", "one dollar and zero cents")
-    , ("1.01", "one dollar and one cent")
-    , ("a1a", "one dollar and zero cents")
-    , ("a1a.a0.7b", "one dollar and seven cents")
-    , ("100", "one hundred dollars and zero cents")
-    , ("100.0", "one hundred dollars and zero cents")
-    , ("100.00", "one hundred dollars and zero cents")
-    , ("100.00000", "one hundred dollars and zero cents")
-    , ("1000456.13", "one million four hundred and fifty-six dollars and thirteen cents")
-    , ("1001456.13", "one million one thousand four hundred and fifty-six dollars and thirteen cents")
-    , ("16000000456.13", "sixteen billion four hundred and fifty-six dollars and thirteen cents")
-    , ("100.45", "one hundred dollars and forty-five cents")
-    , ("100.07", "one hundred dollars and seven cents")
-    , ("9abc9def9ghi.jkl9mno", "nine hundred and ninety-nine dollars and ninety cents")
-    , ("12345.67", "twelve thousand three hundred and forty-five dollars and sixty-seven cents")
-    , ("456789123456789012345678901234567890123456789012345678901234567890.12", "four hundred and fifty-six vigintillion seven hundred and eighty-nine novemdecillion one hundred and twenty-three octodecillion four hundred and fifty-six septendecillion seven hundred and eighty-nine sexdecillion twelve quindecillion three hundred and forty-five quattuordecillion six hundred and seventy-eight tredecillion nine hundred and one duodecillion two hundred and thirty-four undecillion five hundred and sixty-seven decillion eight hundred and ninety nonillion one hundred and twenty-three octillion four hundred and fifty-six septillion seven hundred and eighty-nine sextillion twelve quintillion three hundred and forty-five quadrillion six hundred and seventy-eight trillion nine hundred and one billion two hundred and thirty-four million five hundred and sixty-seven thousand eight hundred and ninety dollars and twelve cents")
-    ]
-=======
--- | Take a numeric value and produce its English output.
---
--- >>> dollars "0"
--- >>> dollars "0"
--- "zero dollars and zero cents"
---
--- >>> dollars "1"
--- "one dollar and zero cents"
---
--- >>> dollars "0.1"
--- "zero dollars and ten cents"
---
--- >>> dollars "1."
--- "one dollar and zero cents"
---
--- >>> dollars "0."
--- "zero dollars and zero cents"
---
--- >>> dollars "0.0"
--- "zero dollars and zero cents"
---
--- >>> dollars ".34"
--- "zero dollars and thirty-four cents"
---
--- >>> dollars "0.3456789"
--- "zero dollars and thirty-four cents"
---
--- >>> dollars "1.0"
--- "one dollar and zero cents"
---
--- >>> dollars "1.01"
--- "one dollar and one cent"
---
--- >>> dollars "a1a"
--- "one dollar and zero cents"
---
--- >>> dollars "a1a.a0.7b"
--- "one dollar and seven cents"
---
--- >>> dollars "100"
--- "one hundred dollars and zero cents"
---
--- >>> dollars "100.0"
--- "one hundred dollars and zero cents"
---
--- >>> dollars "100.00"
--- "one hundred dollars and zero cents"
---
--- >>> dollars "100.00000"
--- "one hundred dollars and zero cents"
---
--- >>> dollars "1000456.13"
--- "one million four hundred and fifty-six dollars and thirteen cents"
---
--- >>> dollars "1001456.13"
--- "one million one thousand four hundred and fifty-six dollars and thirteen cents"
---
--- >>> dollars "16000000456.13"
--- "sixteen billion four hundred and fifty-six dollars and thirteen cents"
---
--- >>> dollars "100.45"
--- "one hundred dollars and forty-five cents"
---
--- >>> dollars "100.07"
--- "one hundred dollars and seven cents"
---
--- >>> dollars "9abc9def9ghi.jkl9mno"
--- "nine hundred and ninety-nine dollars and ninety cents"
---
--- >>> dollars "12345.67"
--- "twelve thousand three hundred and forty-five dollars and sixty-seven cents"
---
--- >>> dollars "456789123456789012345678901234567890123456789012345678901234567890.12"
--- "four hundred and fifty-six vigintillion seven hundred and eighty-nine novemdecillion one hundred and twenty-three octodecillion four hundred and fifty-six septendecillion seven hundred and eighty-nine sexdecillion twelve quindecillion three hundred and forty-five quattuordecillion six hundred and seventy-eight tredecillion nine hundred and one duodecillion two hundred and thirty-four undecillion five hundred and sixty-seven decillion eight hundred and ninety nonillion one hundred and twenty-three octillion four hundred and fifty-six septillion seven hundred and eighty-nine sextillion twelve quintillion three hundred and forty-five quadrillion six hundred and seventy-eight trillion nine hundred and one billion two hundred and thirty-four million five hundred and sixty-seven thousand eight hundred and ninety dollars and twelve cents"
-dollars ::
-  String
-  -> String
-dollars =
-  error "todo"
->>>>>>> 8d9f9fee
+  in d' ++ " and " ++ c'